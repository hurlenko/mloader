--- conflicted
+++ resolved
@@ -1,177 +1,173 @@
-from io import BytesIO
-import zipfile
-from abc import ABCMeta, abstractmethod
-from itertools import chain
-from pathlib import Path
-from typing import Union, Optional
-from PIL import Image
-import io
-
-from mloader.constants import Language
-from mloader.response_pb2 import Title, Chapter
-from mloader.utils import escape_path, is_oneshot, chapter_name_to_int
-
-
-class ExporterBase(metaclass=ABCMeta):
-    def __init__(
-        self,
-        destination: str,
-        title: Title,
-        chapter: Chapter,
-        next_chapter: Optional[Chapter] = None,
-        add_chapter_title: bool = False,
-    ):
-        self.destination = destination
-        self.add_chapter_title = add_chapter_title
-        self.title_name = escape_path(title.name).title()
-        self.is_oneshot = is_oneshot(chapter.name, chapter.sub_title)
-        self.is_extra = self._is_extra(chapter.name)
-
-        self._extra_info = []
-
-        if self.is_oneshot:
-            self._extra_info.append("[Oneshot]")
-
-        if self.add_chapter_title:
-            self._extra_info.append(f"[{escape_path(chapter.sub_title)}]")
-
-        self._chapter_prefix = self._format_chapter_prefix(
-            self.title_name,
-            chapter.name,
-            title.language,
-            next_chapter and next_chapter.name,
-        )
-        self._chapter_suffix = self._format_chapter_suffix()
-        self.chapter_name = " ".join(
-            (self._chapter_prefix, self._chapter_suffix)
-        )
-
-    def _is_extra(self, chapter_name: str) -> bool:
-        return chapter_name.strip("#") == "ex"
-
-    def _format_chapter_prefix(
-        self,
-        title_name: str,
-        chapter_name: str,
-        language: int,
-        next_chapter_name: Optional[str] = None,
-    ) -> str:
-        # https://github.com/Daiz/manga-naming-scheme
-        components = [title_name]
-        if Language(language) != Language.eng:
-            components.append(f"[{Language(language).name}]")
-        components.append("-")
-        suffix = ""
-        prefix = ""
-        if self.is_oneshot:
-            chapter_num = 0
-        elif self.is_extra and next_chapter_name:
-            suffix = "x1"
-            chapter_num = chapter_name_to_int(next_chapter_name)
-            if chapter_num is not None:
-                chapter_num -= 1
-                prefix = "c" if chapter_num < 1000 else "d"
-        else:
-            chapter_num = chapter_name_to_int(chapter_name)
-            if chapter_num is not None:
-                prefix = "c" if chapter_num < 1000 else "d"
-
-        if chapter_num is None:
-            chapter_num = escape_path(chapter_name)
-
-        components.append(f"{prefix}{chapter_num:0>3}{suffix}")
-        components.append("(web)")
-        return " ".join(components)
-
-    def _format_chapter_suffix(self) -> str:
-        return " ".join(chain(self._extra_info, ["[Unknown]"]))
-
-    def format_page_name(self, page: Union[int, range], ext=".jpg") -> str:
-        if isinstance(page, range):
-            page = f"p{page.start:0>3}-{page.stop:0>3}"
-        else:
-            page = f"p{page:0>3}"
-
-        ext = ext.lstrip(".")
-
-        return f"{self._chapter_prefix} - {page} {self._chapter_suffix}.{ext}"
-
-    def close(self):
-        pass
-
-    @abstractmethod
-    def add_image(self, image_data: bytes, index: Union[int, range]):
-        pass
-
-    @abstractmethod
-    def skip_image(self, index: Union[int, range]) -> bool:
-        pass
-
-
-class RawExporter(ExporterBase):
-    def __init__(self, *args, **kwargs):
-        super().__init__(*args, **kwargs)
-        self.path = Path(self.destination, self.title_name, self.chapter_name)
-        self.path.mkdir(parents=True, exist_ok=True)
-
-    def add_image(self, image_data: bytes, index: Union[int, range]):
-        filename = Path(self.format_page_name(index))
-        self.path.joinpath(filename).write_bytes(image_data)
-
-    def skip_image(self, index: Union[int, range]) -> bool:
-        filename = Path(self.format_page_name(index))
-        return self.path.joinpath(filename).exists()
-
-
-class CBZExporter(ExporterBase):
-    def __init__(self, compression=zipfile.ZIP_DEFLATED, *args, **kwargs):
-        super().__init__(*args, **kwargs)
-        self.path = Path(self.destination, self.title_name)
-        self.path.mkdir(parents=True, exist_ok=True)
-        self.path = self.path.joinpath(self.chapter_name).with_suffix(".cbz")
-        self.skip_all_images = self.path.exists()
-        # To avoid partially downloaded file
-        self.archive_buffer = BytesIO()
-        self.archive = zipfile.ZipFile(
-            self.archive_buffer, mode="w", compression=compression
-        )
-
-    def add_image(self, image_data: bytes, index: Union[int, range]):
-        if self.skip_all_images:
-            return
-        path = Path(self.chapter_name, self.format_page_name(index))
-        self.archive.writestr(path.as_posix(), image_data)
-
-    def skip_image(self, index: Union[int, range]) -> bool:
-        return self.skip_all_images
-
-    def close(self):
-        if self.skip_all_images:
-            return
-        self.archive.close()
-<<<<<<< HEAD
-
-class PDFExporter(ExporterBase):
-    def __init__(self, *args, **kwargs):
-        super().__init__(*args, **kwargs)
-        self.path = Path(self.destination, self.title_name)
-        self.path.mkdir(parents=True, exist_ok=True)
-        self.path = self.path.joinpath(self.chapter_name).with_suffix(".pdf")
-        self.skip_all_images = self.path.exists()
-
-    def add_image(self, image_data: bytes, index: Union[int, range]):
-        if self.skip_all_images:
-            return
-        img = Image.open(io.BytesIO(image_data))
-        try:
-            img.save(self.path, append=True)
-        except:
-            img.save(self.path)
-
-    def skip_image(self, index: Union[int, range]) -> bool:
-        return self.skip_all_images
-
-=======
-        self.path.write_bytes(self.archive_buffer.getvalue())
-
->>>>>>> f3926c99
+from io import BytesIO
+import zipfile
+from abc import ABCMeta, abstractmethod
+from itertools import chain
+from pathlib import Path
+from typing import Union, Optional
+from PIL import Image
+import io
+
+from mloader.constants import Language
+from mloader.response_pb2 import Title, Chapter
+from mloader.utils import escape_path, is_oneshot, chapter_name_to_int
+
+
+class ExporterBase(metaclass=ABCMeta):
+    def __init__(
+        self,
+        destination: str,
+        title: Title,
+        chapter: Chapter,
+        next_chapter: Optional[Chapter] = None,
+        add_chapter_title: bool = False,
+    ):
+        self.destination = destination
+        self.add_chapter_title = add_chapter_title
+        self.title_name = escape_path(title.name).title()
+        self.is_oneshot = is_oneshot(chapter.name, chapter.sub_title)
+        self.is_extra = self._is_extra(chapter.name)
+
+        self._extra_info = []
+
+        if self.is_oneshot:
+            self._extra_info.append("[Oneshot]")
+
+        if self.add_chapter_title:
+            self._extra_info.append(f"[{escape_path(chapter.sub_title)}]")
+
+        self._chapter_prefix = self._format_chapter_prefix(
+            self.title_name,
+            chapter.name,
+            title.language,
+            next_chapter and next_chapter.name,
+        )
+        self._chapter_suffix = self._format_chapter_suffix()
+        self.chapter_name = " ".join(
+            (self._chapter_prefix, self._chapter_suffix)
+        )
+
+    def _is_extra(self, chapter_name: str) -> bool:
+        return chapter_name.strip("#") == "ex"
+
+    def _format_chapter_prefix(
+        self,
+        title_name: str,
+        chapter_name: str,
+        language: int,
+        next_chapter_name: Optional[str] = None,
+    ) -> str:
+        # https://github.com/Daiz/manga-naming-scheme
+        components = [title_name]
+        if Language(language) != Language.eng:
+            components.append(f"[{Language(language).name}]")
+        components.append("-")
+        suffix = ""
+        prefix = ""
+        if self.is_oneshot:
+            chapter_num = 0
+        elif self.is_extra and next_chapter_name:
+            suffix = "x1"
+            chapter_num = chapter_name_to_int(next_chapter_name)
+            if chapter_num is not None:
+                chapter_num -= 1
+                prefix = "c" if chapter_num < 1000 else "d"
+        else:
+            chapter_num = chapter_name_to_int(chapter_name)
+            if chapter_num is not None:
+                prefix = "c" if chapter_num < 1000 else "d"
+
+        if chapter_num is None:
+            chapter_num = escape_path(chapter_name)
+
+        components.append(f"{prefix}{chapter_num:0>3}{suffix}")
+        components.append("(web)")
+        return " ".join(components)
+
+    def _format_chapter_suffix(self) -> str:
+        return " ".join(chain(self._extra_info, ["[Unknown]"]))
+
+    def format_page_name(self, page: Union[int, range], ext=".jpg") -> str:
+        if isinstance(page, range):
+            page = f"p{page.start:0>3}-{page.stop:0>3}"
+        else:
+            page = f"p{page:0>3}"
+
+        ext = ext.lstrip(".")
+
+        return f"{self._chapter_prefix} - {page} {self._chapter_suffix}.{ext}"
+
+    def close(self):
+        pass
+
+    @abstractmethod
+    def add_image(self, image_data: bytes, index: Union[int, range]):
+        pass
+
+    @abstractmethod
+    def skip_image(self, index: Union[int, range]) -> bool:
+        pass
+
+
+class RawExporter(ExporterBase):
+    def __init__(self, *args, **kwargs):
+        super().__init__(*args, **kwargs)
+        self.path = Path(self.destination, self.title_name, self.chapter_name)
+        self.path.mkdir(parents=True, exist_ok=True)
+
+    def add_image(self, image_data: bytes, index: Union[int, range]):
+        filename = Path(self.format_page_name(index))
+        self.path.joinpath(filename).write_bytes(image_data)
+
+    def skip_image(self, index: Union[int, range]) -> bool:
+        filename = Path(self.format_page_name(index))
+        return self.path.joinpath(filename).exists()
+
+
+class CBZExporter(ExporterBase):
+    def __init__(self, compression=zipfile.ZIP_DEFLATED, *args, **kwargs):
+        super().__init__(*args, **kwargs)
+        self.path = Path(self.destination, self.title_name)
+        self.path.mkdir(parents=True, exist_ok=True)
+        self.path = self.path.joinpath(self.chapter_name).with_suffix(".cbz")
+        self.skip_all_images = self.path.exists()
+        # To avoid partially downloaded file
+        self.archive_buffer = BytesIO()
+        self.archive = zipfile.ZipFile(
+            self.archive_buffer, mode="w", compression=compression
+        )
+
+    def add_image(self, image_data: bytes, index: Union[int, range]):
+        if self.skip_all_images:
+            return
+        path = Path(self.chapter_name, self.format_page_name(index))
+        self.archive.writestr(path.as_posix(), image_data)
+
+    def skip_image(self, index: Union[int, range]) -> bool:
+        return self.skip_all_images
+
+    def close(self):
+        if self.skip_all_images:
+            return
+        self.archive.close()
+        self.path.write_bytes(self.archive_buffer.getvalue())
+
+
+class PDFExporter(ExporterBase):
+    def __init__(self, *args, **kwargs):
+        super().__init__(*args, **kwargs)
+        self.path = Path(self.destination, self.title_name)
+        self.path.mkdir(parents=True, exist_ok=True)
+        self.path = self.path.joinpath(self.chapter_name).with_suffix(".pdf")
+        self.skip_all_images = self.path.exists()
+
+    def add_image(self, image_data: bytes, index: Union[int, range]):
+        if self.skip_all_images:
+            return
+        img = Image.open(io.BytesIO(image_data))
+        try:
+            img.save(self.path, append=True)
+        except:
+            img.save(self.path)
+
+    def skip_image(self, index: Union[int, range]) -> bool:
+        return self.skip_all_images